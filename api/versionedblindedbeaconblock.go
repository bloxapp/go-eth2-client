// Copyright © 2022, 2023 Attestant Limited.
// Licensed under the Apache License, Version 2.0 (the "License");
// you may not use this file except in compliance with the License.
// You may obtain a copy of the License at
//
//     http://www.apache.org/licenses/LICENSE-2.0
//
// Unless required by applicable law or agreed to in writing, software
// distributed under the License is distributed on an "AS IS" BASIS,
// WITHOUT WARRANTIES OR CONDITIONS OF ANY KIND, either express or implied.
// See the License for the specific language governing permissions and
// limitations under the License.

package api

import (
	"errors"

	apiv1bellatrix "github.com/attestantio/go-eth2-client/api/v1/bellatrix"
	apiv1capella "github.com/attestantio/go-eth2-client/api/v1/capella"
	apiv1deneb "github.com/attestantio/go-eth2-client/api/v1/deneb"
	"github.com/attestantio/go-eth2-client/spec"
	"github.com/attestantio/go-eth2-client/spec/bellatrix"
	"github.com/attestantio/go-eth2-client/spec/phase0"
)

// VersionedBlindedBeaconBlock contains a versioned blinded beacon block.
type VersionedBlindedBeaconBlock struct {
	Version   spec.DataVersion
	Bellatrix *apiv1bellatrix.BlindedBeaconBlock
	Capella   *apiv1capella.BlindedBeaconBlock
	Deneb     *apiv1deneb.BlindedBeaconBlock
}

// IsEmpty returns true if there is no block.
func (v *VersionedBlindedBeaconBlock) IsEmpty() bool {
	return v.Bellatrix == nil && v.Capella == nil && v.Deneb == nil
}

// Slot returns the slot of the blinded beacon block.
func (v *VersionedBlindedBeaconBlock) Slot() (phase0.Slot, error) {
	switch v.Version {
	case spec.DataVersionBellatrix:
		if v.Bellatrix == nil {
			return 0, errors.New("no bellatrix block")
		}
		return v.Bellatrix.Slot, nil
	case spec.DataVersionCapella:
		if v.Capella == nil {
			return 0, errors.New("no capella block")
		}
		return v.Capella.Slot, nil
	case spec.DataVersionDeneb:
		if v.Deneb == nil {
			return 0, errors.New("no deneb block")
		}
		return v.Deneb.Slot, nil
	default:
		return 0, errors.New("unsupported version")
	}
}

<<<<<<< HEAD
// ProposerIndex returns the proposer index of the beacon block.
func (v *VersionedBlindedBeaconBlock) ProposerIndex() (phase0.ValidatorIndex, error) {
	switch v.Version {
	case spec.DataVersionBellatrix:
		if v.Bellatrix == nil {
			return 0, errors.New("no bellatrix block")
		}
		return v.Bellatrix.ProposerIndex, nil
	case spec.DataVersionCapella:
		if v.Capella == nil {
			return 0, errors.New("no capella block")
		}
		return v.Capella.ProposerIndex, nil
	case spec.DataVersionDeneb:
		if v.Deneb == nil {
			return 0, errors.New("no deneb block")
		}
		return v.Deneb.ProposerIndex, nil
	default:
		return 0, errors.New("unknown version")
	}
}

// Attestations returns the attestations of the beacon block.
=======
// RandaoReveal returns the RANDAO reveal of the blinded beacon block.
func (v *VersionedBlindedBeaconBlock) RandaoReveal() (phase0.BLSSignature, error) {
	switch v.Version {
	case spec.DataVersionBellatrix:
		if v.Bellatrix == nil || v.Bellatrix.Body == nil {
			return phase0.BLSSignature{}, errors.New("no bellatrix block")
		}
		return v.Bellatrix.Body.RANDAOReveal, nil
	case spec.DataVersionCapella:
		if v.Capella == nil || v.Capella.Body == nil {
			return phase0.BLSSignature{}, errors.New("no capella block")
		}
		return v.Capella.Body.RANDAOReveal, nil
	case spec.DataVersionDeneb:
		if v.Deneb == nil || v.Deneb.Body == nil {
			return phase0.BLSSignature{}, errors.New("no deneb block")
		}
		return v.Deneb.Body.RANDAOReveal, nil
	default:
		return phase0.BLSSignature{}, errors.New("unsupported version")
	}
}

// Graffiti returns the graffiti of the blinded beacon block.
func (v *VersionedBlindedBeaconBlock) Graffiti() ([32]byte, error) {
	switch v.Version {
	case spec.DataVersionBellatrix:
		if v.Bellatrix == nil || v.Bellatrix.Body == nil {
			return [32]byte{}, errors.New("no bellatrix block")
		}
		return v.Bellatrix.Body.Graffiti, nil
	case spec.DataVersionCapella:
		if v.Capella == nil || v.Capella.Body == nil {
			return [32]byte{}, errors.New("no capella block")
		}
		return v.Capella.Body.Graffiti, nil
	case spec.DataVersionDeneb:
		if v.Deneb == nil || v.Deneb.Body == nil {
			return [32]byte{}, errors.New("no deneb block")
		}
		return v.Deneb.Body.Graffiti, nil
	default:
		return [32]byte{}, errors.New("unsupported version")
	}
}

// Attestations returns the attestations of the blinded beacon block.
>>>>>>> 0c8305fc
func (v *VersionedBlindedBeaconBlock) Attestations() ([]*phase0.Attestation, error) {
	switch v.Version {
	case spec.DataVersionBellatrix:
		if v.Bellatrix == nil || v.Bellatrix.Body == nil {
			return nil, errors.New("no bellatrix block")
		}
		return v.Bellatrix.Body.Attestations, nil
	case spec.DataVersionCapella:
		if v.Capella == nil || v.Capella.Body == nil {
			return nil, errors.New("no capella block")
		}
		return v.Capella.Body.Attestations, nil
	case spec.DataVersionDeneb:
		if v.Deneb == nil || v.Deneb.Body == nil {
			return nil, errors.New("no deneb block")
		}
		return v.Deneb.Body.Attestations, nil
	default:
		return nil, errors.New("unsupported version")
	}
}

// Root returns the root of the blinded beacon block.
func (v *VersionedBlindedBeaconBlock) Root() (phase0.Root, error) {
	switch v.Version {
	case spec.DataVersionBellatrix:
		if v.Bellatrix == nil {
			return phase0.Root{}, errors.New("no bellatrix block")
		}
		return v.Bellatrix.HashTreeRoot()
	case spec.DataVersionCapella:
		if v.Capella == nil {
			return phase0.Root{}, errors.New("no capella block")
		}
		return v.Capella.HashTreeRoot()
	case spec.DataVersionDeneb:
		if v.Deneb == nil {
			return phase0.Root{}, errors.New("no deneb block")
		}
		return v.Deneb.HashTreeRoot()
	default:
		return phase0.Root{}, errors.New("unsupported version")
	}
}

// BodyRoot returns the body root of the blinded beacon block.
func (v *VersionedBlindedBeaconBlock) BodyRoot() (phase0.Root, error) {
	switch v.Version {
	case spec.DataVersionBellatrix:
		if v.Bellatrix == nil {
			return phase0.Root{}, errors.New("no bellatrix block")
		}
		return v.Bellatrix.Body.HashTreeRoot()
	case spec.DataVersionCapella:
		if v.Capella == nil {
			return phase0.Root{}, errors.New("no capella block")
		}
		return v.Capella.Body.HashTreeRoot()
	case spec.DataVersionDeneb:
		if v.Deneb == nil {
			return phase0.Root{}, errors.New("no deneb block")
		}
		return v.Deneb.Body.HashTreeRoot()
	default:
		return phase0.Root{}, errors.New("unsupported version")
	}
}

// ParentRoot returns the parent root of the blinded beacon block.
func (v *VersionedBlindedBeaconBlock) ParentRoot() (phase0.Root, error) {
	switch v.Version {
	case spec.DataVersionBellatrix:
		if v.Bellatrix == nil {
			return phase0.Root{}, errors.New("no bellatrix block")
		}
		return v.Bellatrix.ParentRoot, nil
	case spec.DataVersionCapella:
		if v.Capella == nil {
			return phase0.Root{}, errors.New("no capella block")
		}
		return v.Capella.ParentRoot, nil
	case spec.DataVersionDeneb:
		if v.Deneb == nil {
			return phase0.Root{}, errors.New("no deneb block")
		}
		return v.Deneb.ParentRoot, nil
	default:
		return phase0.Root{}, errors.New("unsupported version")
	}
}

// StateRoot returns the state root of the blinded beacon block.
func (v *VersionedBlindedBeaconBlock) StateRoot() (phase0.Root, error) {
	switch v.Version {
	case spec.DataVersionBellatrix:
		if v.Bellatrix == nil {
			return phase0.Root{}, errors.New("no bellatrix block")
		}
		return v.Bellatrix.StateRoot, nil
	case spec.DataVersionCapella:
		if v.Capella == nil {
			return phase0.Root{}, errors.New("no capella block")
		}
		return v.Capella.StateRoot, nil
	case spec.DataVersionDeneb:
		if v.Deneb == nil {
			return phase0.Root{}, errors.New("no deneb block")
		}
		return v.Deneb.StateRoot, nil
	default:
		return phase0.Root{}, errors.New("unsupported version")
	}
}

// TransactionsRoot returns the transactions root of the blinded beacon block.
func (v *VersionedBlindedBeaconBlock) TransactionsRoot() (phase0.Root, error) {
	switch v.Version {
	case spec.DataVersionBellatrix:
		if v.Bellatrix == nil {
			return phase0.Root{}, errors.New("no bellatrix block")
		}
		if v.Bellatrix.Body == nil {
			return phase0.Root{}, errors.New("no bellatrix block body")
		}
		if v.Bellatrix.Body.ExecutionPayloadHeader == nil {
			return phase0.Root{}, errors.New("no bellatrix block body execution payload header")
		}
		return v.Bellatrix.Body.ExecutionPayloadHeader.TransactionsRoot, nil
	case spec.DataVersionCapella:
		if v.Capella == nil {
			return phase0.Root{}, errors.New("no capella block")
		}
		if v.Capella.Body == nil {
			return phase0.Root{}, errors.New("no capella block body")
		}
		if v.Capella.Body.ExecutionPayloadHeader == nil {
			return phase0.Root{}, errors.New("no capella block body execution payload header")
		}
		return v.Capella.Body.ExecutionPayloadHeader.TransactionsRoot, nil
	case spec.DataVersionDeneb:
		if v.Deneb == nil {
			return phase0.Root{}, errors.New("no deneb block")
		}
		if v.Deneb.Body == nil {
			return phase0.Root{}, errors.New("no deneb block body")
		}
		if v.Deneb.Body.ExecutionPayloadHeader == nil {
			return phase0.Root{}, errors.New("no deneb block body execution payload header")
		}
		return v.Deneb.Body.ExecutionPayloadHeader.TransactionsRoot, nil
	default:
		return phase0.Root{}, errors.New("unsupported version")
	}
}

// FeeRecipient returns the fee recipient of the blinded beacon block.
func (v *VersionedBlindedBeaconBlock) FeeRecipient() (bellatrix.ExecutionAddress, error) {
	switch v.Version {
	case spec.DataVersionBellatrix:
		if v.Bellatrix == nil {
			return bellatrix.ExecutionAddress{}, errors.New("no bellatrix block")
		}
		if v.Bellatrix.Body == nil {
			return bellatrix.ExecutionAddress{}, errors.New("no bellatrix block body")
		}
		if v.Bellatrix.Body.ExecutionPayloadHeader == nil {
			return bellatrix.ExecutionAddress{}, errors.New("no bellatrix block body execution payload header")
		}
		return v.Bellatrix.Body.ExecutionPayloadHeader.FeeRecipient, nil
	case spec.DataVersionCapella:
		if v.Capella == nil {
			return bellatrix.ExecutionAddress{}, errors.New("no capella block")
		}
		if v.Capella.Body == nil {
			return bellatrix.ExecutionAddress{}, errors.New("no capella block body")
		}
		if v.Capella.Body.ExecutionPayloadHeader == nil {
			return bellatrix.ExecutionAddress{}, errors.New("no capella block body execution payload header")
		}
		return v.Capella.Body.ExecutionPayloadHeader.FeeRecipient, nil
	case spec.DataVersionDeneb:
		if v.Deneb == nil {
			return bellatrix.ExecutionAddress{}, errors.New("no deneb block")
		}
		if v.Deneb.Body == nil {
			return bellatrix.ExecutionAddress{}, errors.New("no deneb block body")
		}
		if v.Deneb.Body.ExecutionPayloadHeader == nil {
			return bellatrix.ExecutionAddress{}, errors.New("no deneb block body execution payload header")
		}
		return v.Deneb.Body.ExecutionPayloadHeader.FeeRecipient, nil
	default:
		return bellatrix.ExecutionAddress{}, errors.New("unsupported version")
	}
}

// Timestamp returns the timestamp of the blinded beacon block.
func (v *VersionedBlindedBeaconBlock) Timestamp() (uint64, error) {
	switch v.Version {
	case spec.DataVersionBellatrix:
		if v.Bellatrix == nil {
			return 0, errors.New("no bellatrix block")
		}
		if v.Bellatrix.Body == nil {
			return 0, errors.New("no bellatrix block body")
		}
		if v.Bellatrix.Body.ExecutionPayloadHeader == nil {
			return 0, errors.New("no bellatrix block body execution payload header")
		}
		return v.Bellatrix.Body.ExecutionPayloadHeader.Timestamp, nil
	case spec.DataVersionCapella:
		if v.Capella == nil {
			return 0, errors.New("no capella block")
		}
		if v.Capella.Body == nil {
			return 0, errors.New("no capella block body")
		}
		if v.Capella.Body.ExecutionPayloadHeader == nil {
			return 0, errors.New("no capella block body execution payload header")
		}
		return v.Capella.Body.ExecutionPayloadHeader.Timestamp, nil
	case spec.DataVersionDeneb:
		if v.Deneb == nil {
			return 0, errors.New("no deneb block")
		}
		if v.Deneb.Body == nil {
			return 0, errors.New("no deneb block body")
		}
		if v.Deneb.Body.ExecutionPayloadHeader == nil {
			return 0, errors.New("no deneb block body execution payload header")
		}
		return v.Deneb.Body.ExecutionPayloadHeader.Timestamp, nil
	default:
		return 0, errors.New("unsupported version")
	}
}

// String returns a string version of the structure.
func (v *VersionedBlindedBeaconBlock) String() string {
	switch v.Version {
	case spec.DataVersionBellatrix:
		if v.Bellatrix == nil {
			return ""
		}
		return v.Bellatrix.String()
	case spec.DataVersionCapella:
		if v.Capella == nil {
			return ""
		}
		return v.Capella.String()
	case spec.DataVersionDeneb:
		if v.Deneb == nil {
			return ""
		}
		return v.Deneb.String()
	default:
		return "unknown version"
	}
}<|MERGE_RESOLUTION|>--- conflicted
+++ resolved
@@ -60,7 +60,6 @@
 	}
 }
 
-<<<<<<< HEAD
 // ProposerIndex returns the proposer index of the beacon block.
 func (v *VersionedBlindedBeaconBlock) ProposerIndex() (phase0.ValidatorIndex, error) {
 	switch v.Version {
@@ -84,8 +83,6 @@
 	}
 }
 
-// Attestations returns the attestations of the beacon block.
-=======
 // RandaoReveal returns the RANDAO reveal of the blinded beacon block.
 func (v *VersionedBlindedBeaconBlock) RandaoReveal() (phase0.BLSSignature, error) {
 	switch v.Version {
@@ -133,7 +130,6 @@
 }
 
 // Attestations returns the attestations of the blinded beacon block.
->>>>>>> 0c8305fc
 func (v *VersionedBlindedBeaconBlock) Attestations() ([]*phase0.Attestation, error) {
 	switch v.Version {
 	case spec.DataVersionBellatrix:
